--- conflicted
+++ resolved
@@ -5033,12 +5033,8 @@
                 "stroke": "#fff",
                 "stroke-width": 1,
                 "stroke-linejoin": "bevel",
-<<<<<<< HEAD
                 "stroke-linecap": "sqaure",
                 "opacity": 1,
-=======
-                "stroke-linecap": "square"
->>>>>>> b3035120
             },
             font: "11px sans-serif",
             fontSize: 11,
@@ -5121,12 +5117,8 @@
             "fill": "#f03", "stroke": "#fff",
             "stroke-width": 1,
             "stroke-linejoin": "bevel",
-<<<<<<< HEAD
             "stroke-linecap": "sqaure",
             "opacity": 1,
-=======
-            "stroke-linecap": "square"
->>>>>>> b3035120
         };
         this._font = new Form_1.Font(14, "sans-serif");
         this._ctx.font = this._font.value;
